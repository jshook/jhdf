/*
 * This file is part of jHDF. A pure Java library for accessing HDF5 files.
 *
 * https://jhdf.io
 *
 * Copyright (c) 2025 James Mudd
 *
 * MIT License see 'LICENSE' file
 */
package io.jhdf.object.datatype;

import io.jhdf.BufferBuilder;
import io.jhdf.Utils;
import io.jhdf.exceptions.HdfException;
import io.jhdf.storage.HdfBackingStorage;
<<<<<<< HEAD
import org.slf4j.Logger;
import org.slf4j.LoggerFactory;
=======
import io.jhdf.storage.HdfFileChannel;
>>>>>>> adb35421

import java.nio.ByteBuffer;
import java.util.BitSet;

public abstract class DataType {

	private static final Logger logger = LoggerFactory.getLogger(DataType.class);

	private final int version;
	private final int dataClass;
	private final int size; // In bytes
	protected final BitSet classBits;

	protected DataType(int dataClass, int size) {
		this.version = 1;
		this.dataClass = dataClass;
		this.size = size;
		this.classBits = new BitSet(24);
	}

	public static DataType readDataType(ByteBuffer bb) {
		// Mark buffer position
		bb.mark();

		// Class and version
		final BitSet classAndVersion = BitSet.valueOf(new byte[]{bb.get()});
		int version = Utils.bitsToInt(classAndVersion, 4, 4);
		int dataClass = Utils.bitsToInt(classAndVersion, 0, 4);

		if (version == 0) {
			logger.warn("Data type version 0 detected. This is out of spec");
		} else if (version > 3) {
			throw new HdfException("Unrecognized datatype version '" + version + "' detected");
		}

		// Move the buffer back to the start of the data type message
		bb.reset();

		// TODO all class IDs
		switch (dataClass) {
			case FixedPoint.CLASS_ID: // Fixed point
				return new FixedPoint(bb);
			case FloatingPoint.CLASS_ID: // Floating point
				return new FloatingPoint(bb);
			case 2: // Time
<<<<<<< HEAD
				return new TimeDataType(bb);
			case 3: // String
=======
				throw new UnsupportedHdfException("Time data type is not yet supported");
			case StringData.CLASS_ID: // String
>>>>>>> adb35421
				return new StringData(bb);
			case BitField.CLASS_ID: // Bit field
				return new BitField(bb);
			case 5: // Opaque
				return new OpaqueDataType(bb);
			case 6: // Compound
				return new CompoundDataType(bb);
			case 7: // Reference
				return new Reference(bb);
			case 8: // Enum
				return new EnumDataType(bb);
			case 9: // Variable length
				return new VariableLength(bb);
			case 10: // Array
				return new ArrayDataType(bb);
			default:
				throw new HdfException("Unrecognized data class = " + dataClass);
		}

	}

	protected DataType(ByteBuffer bb) {

		// Class and version
		final BitSet classAndVersion = BitSet.valueOf(new byte[]{bb.get()});
		dataClass = Utils.bitsToInt(classAndVersion, 0, 4);
		version = Utils.bitsToInt(classAndVersion, 4, 4);

		byte[] classBytes = new byte[3];
		bb.get(classBytes);
		classBits = BitSet.valueOf(classBytes);

		// Size
		size = Utils.readBytesAsUnsignedInt(bb, 4);
	}

	public static DataType fromObject(Object data) {
		final Class<?> type = Utils.getType(data);

		if (type == byte.class || type == Byte.class) {
			return new FixedPoint(1);
		} else if (type == short.class || type == Short.class) {
			return new FixedPoint(2);
		} else if (type == int.class || type == Integer.class) {
			return new FixedPoint(4);
		} else if (type == long.class || type == Long.class) {
			return new FixedPoint(8);
		} else if (type == float.class || type == Float.class) {
			return FloatingPoint.FLOAT;
		} else if (type == double.class || type == Double.class) {
			return FloatingPoint.DOUBLE;
		} else if (type == String.class) {
			return StringData.create(data);
		} else if (type == boolean.class || type == Boolean.class) {
			return BitField.INSTANCE;
		} else {
			throw new HdfException("Could not create DataType for: " + type);
		}
	}

	public int getVersion() {
		return version;
	}

	public int getDataClass() {
		return dataClass;
	}

	/**
	 * Gets the number of bytes used to represent each element
	 *
	 * @return the size of each element in bytes
	 */
	public int getSize() {
		return size;
	}

	/**
	 * Get the Java {@link Class} of this HDF5 type
	 *
	 * @return {@link Class} of this HDF5 type
	 */
	public abstract Class<?> getJavaType();

	/**
	 * Fill the data from buffer into the returned {@link Object} using this {@link DataType}
	 *
	 * @param buffer            containing the data
	 * @param dimensions        dataset dimensions
	 * @param hdfBackingStorage file containing this data
	 * @return the read data
	 */
	public abstract Object fillData(ByteBuffer buffer, int[] dimensions, HdfBackingStorage hdfBackingStorage);

	// TODO could be abstract when there are more impls
	public ByteBuffer encodeData(Object data){
		throw new UnsupportedHdfException("Data type [" + getClass().getSimpleName() + "] does not support writing");
	}

	// TODO could be abstract when there are more impls
	public ByteBuffer toBuffer() {
		throw new UnsupportedHdfException("Data type [" + getClass().getSimpleName() + "] does not support writing");
	}

	protected BufferBuilder toBufferBuilder() {
		BitSet classAndVersion = new BitSet(8);
		Utils.writeIntToBits(dataClass, classAndVersion, 0, 4);
		Utils.writeIntToBits(version, classAndVersion, 4, 4);

		return new BufferBuilder()
			.writeBitSet(classAndVersion,1)
			.writeBitSet(classBits, 3)
			.writeInt(getSize());
	}

	public void writeData(Object data, int[] dimensions, HdfFileChannel hdfFileChannel) {
		throw new UnsupportedHdfException("Data type [" + getClass().getSimpleName() + "] does not support writing");
	}
}<|MERGE_RESOLUTION|>--- conflicted
+++ resolved
@@ -13,19 +13,12 @@
 import io.jhdf.Utils;
 import io.jhdf.exceptions.HdfException;
 import io.jhdf.storage.HdfBackingStorage;
-<<<<<<< HEAD
-import org.slf4j.Logger;
-import org.slf4j.LoggerFactory;
-=======
 import io.jhdf.storage.HdfFileChannel;
->>>>>>> adb35421
 
 import java.nio.ByteBuffer;
 import java.util.BitSet;
 
 public abstract class DataType {
-
-	private static final Logger logger = LoggerFactory.getLogger(DataType.class);
 
 	private final int version;
 	private final int dataClass;
@@ -64,13 +57,8 @@
 			case FloatingPoint.CLASS_ID: // Floating point
 				return new FloatingPoint(bb);
 			case 2: // Time
-<<<<<<< HEAD
 				return new TimeDataType(bb);
-			case 3: // String
-=======
-				throw new UnsupportedHdfException("Time data type is not yet supported");
 			case StringData.CLASS_ID: // String
->>>>>>> adb35421
 				return new StringData(bb);
 			case BitField.CLASS_ID: // Bit field
 				return new BitField(bb);
